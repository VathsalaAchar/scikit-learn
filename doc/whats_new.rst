--- conflicted
+++ resolved
@@ -37,15 +37,13 @@
    - Adjusted Mutual Information metric added as
      ``sklearn.metrics.adjusted_mutual_info_score`` by `Robert Layton`_.
 
-<<<<<<< HEAD
    - Models like SVC/SVR/LinearSVC/LogisticRegression from libsvm/liblinear
      now support scaling of C regularization parameter by the number of
      samples by `Alexandre Gramfort`_.
-=======
+
    - New :ref:`Ensemble Methods <ensemble>` module by `Gilles Louppe`_ and
      `Brian Holt`_. The module comes with the random forest algorithm and the
      extra-trees method, along with documentation and examples.
->>>>>>> c4500340
 
 
 API changes summary
