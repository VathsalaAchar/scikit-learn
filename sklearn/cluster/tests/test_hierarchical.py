"""
Several basic tests for hierarchical clustering procedures

"""
# Authors: Vincent Michel, 2010, Gael Varoquaux 2012,
#          Matteo Visconti di Oleggio Castello 2014
# License: BSD 3 clause
from tempfile import mkdtemp
import shutil
import pytest
from functools import partial

import numpy as np
from scipy import sparse
from scipy.cluster import hierarchy

<<<<<<< HEAD
from sklearn.metrics.cluster.supervised import adjusted_rand_score
from sklearn.utils.testing import assert_true
=======
>>>>>>> 0e3c1879
from sklearn.utils.testing import assert_raises
from sklearn.utils.testing import assert_equal
from sklearn.utils.testing import assert_almost_equal
from sklearn.utils.testing import assert_array_almost_equal
from sklearn.utils.testing import assert_raise_message
from sklearn.utils.testing import ignore_warnings

from sklearn.cluster import ward_tree
from sklearn.cluster import AgglomerativeClustering, FeatureAgglomeration
from sklearn.cluster.hierarchical import (_hc_cut, _TREE_BUILDERS,
                                          linkage_tree, _fix_connectivity)
from sklearn.feature_extraction.image import grid_to_graph
from sklearn.metrics.pairwise import PAIRED_DISTANCES, cosine_distances,\
    manhattan_distances, pairwise_distances
from sklearn.metrics.cluster import normalized_mutual_info_score
from sklearn.neighbors.graph import kneighbors_graph
from sklearn.cluster._hierarchical import average_merge, max_merge
from sklearn.utils.fast_dict import IntFloatDict
from sklearn.utils.testing import assert_array_equal
from sklearn.utils.testing import assert_warns
from sklearn.datasets import make_moons, make_circles


def test_linkage_misc():
    # Misc tests on linkage
    rng = np.random.RandomState(42)
    X = rng.normal(size=(5, 5))
    assert_raises(ValueError, AgglomerativeClustering(linkage='foo').fit, X)
    assert_raises(ValueError, linkage_tree, X, linkage='foo')
    assert_raises(ValueError, linkage_tree, X, connectivity=np.ones((4, 4)))

    # Smoke test FeatureAgglomeration
    FeatureAgglomeration().fit(X)

    # test hierarchical clustering on a precomputed distances matrix
    dis = cosine_distances(X)

    res = linkage_tree(dis, affinity="precomputed")
    assert_array_equal(res[0], linkage_tree(X, affinity="cosine")[0])

    # test hierarchical clustering on a precomputed distances matrix
    res = linkage_tree(X, affinity=manhattan_distances)
    assert_array_equal(res[0], linkage_tree(X, affinity="manhattan")[0])


def test_structured_linkage_tree():
    # Check that we obtain the correct solution for structured linkage trees.
    rng = np.random.RandomState(0)
    mask = np.ones([10, 10], dtype=np.bool)
    # Avoiding a mask with only 'True' entries
    mask[4:7, 4:7] = 0
    X = rng.randn(50, 100)
    connectivity = grid_to_graph(*mask.shape)
    for tree_builder in _TREE_BUILDERS.values():
        children, n_components, n_leaves, parent = \
            tree_builder(X.T, connectivity)
        n_nodes = 2 * X.shape[1] - 1
        assert len(children) + n_leaves == n_nodes
        # Check that ward_tree raises a ValueError with a connectivity matrix
        # of the wrong shape
        assert_raises(ValueError,
                      tree_builder, X.T, np.ones((4, 4)))
        # Check that fitting with no samples raises an error
        assert_raises(ValueError,
                      tree_builder, X.T[:0], connectivity)


def test_unstructured_linkage_tree():
    # Check that we obtain the correct solution for unstructured linkage trees.
    rng = np.random.RandomState(0)
    X = rng.randn(50, 100)
    for this_X in (X, X[0]):
        # With specified a number of clusters just for the sake of
        # raising a warning and testing the warning code
        with ignore_warnings():
            children, n_nodes, n_leaves, parent = assert_warns(
                UserWarning, ward_tree, this_X.T, n_clusters=10)
        n_nodes = 2 * X.shape[1] - 1
        assert_equal(len(children) + n_leaves, n_nodes)

    for tree_builder in _TREE_BUILDERS.values():
        for this_X in (X, X[0]):
            with ignore_warnings():
                children, n_nodes, n_leaves, parent = assert_warns(
                    UserWarning, tree_builder, this_X.T, n_clusters=10)

            n_nodes = 2 * X.shape[1] - 1
            assert_equal(len(children) + n_leaves, n_nodes)


def test_height_linkage_tree():
    # Check that the height of the results of linkage tree is sorted.
    rng = np.random.RandomState(0)
    mask = np.ones([10, 10], dtype=np.bool)
    X = rng.randn(50, 100)
    connectivity = grid_to_graph(*mask.shape)
    for linkage_func in _TREE_BUILDERS.values():
        children, n_nodes, n_leaves, parent = linkage_func(X.T, connectivity)
        n_nodes = 2 * X.shape[1] - 1
        assert len(children) + n_leaves == n_nodes


def test_agglomerative_clustering_wrong_arg_memory():
    # Test either if an error is raised when memory is not
    # either a str or a joblib.Memory instance
    rng = np.random.RandomState(0)
    n_samples = 100
    X = rng.randn(n_samples, 50)
    memory = 5
    clustering = AgglomerativeClustering(memory=memory)
    assert_raises(ValueError, clustering.fit, X)


@pytest.mark.filterwarnings("ignore:the behavior of nmi will "
                            "change in version 0.22")
def test_agglomerative_clustering():
    # Check that we obtain the correct number of clusters with
    # agglomerative clustering.
    rng = np.random.RandomState(0)
    mask = np.ones([10, 10], dtype=np.bool)
    n_samples = 100
    X = rng.randn(n_samples, 50)
    connectivity = grid_to_graph(*mask.shape)
    for linkage in ("ward", "complete", "average", "single"):
        clustering = AgglomerativeClustering(n_clusters=10,
                                             connectivity=connectivity,
                                             linkage=linkage)
        clustering.fit(X)
        # test caching
        try:
            tempdir = mkdtemp()
            clustering = AgglomerativeClustering(
                n_clusters=10, connectivity=connectivity,
                memory=tempdir,
                linkage=linkage)
            clustering.fit(X)
            labels = clustering.labels_
            assert np.size(np.unique(labels)) == 10
        finally:
            shutil.rmtree(tempdir)
        # Turn caching off now
        clustering = AgglomerativeClustering(
            n_clusters=10, connectivity=connectivity, linkage=linkage)
        # Check that we obtain the same solution with early-stopping of the
        # tree building
        clustering.compute_full_tree = False
        clustering.fit(X)
        assert_almost_equal(normalized_mutual_info_score(clustering.labels_,
                                                         labels), 1)
        clustering.connectivity = None
        clustering.fit(X)
        assert np.size(np.unique(clustering.labels_)) == 10
        # Check that we raise a TypeError on dense matrices
        clustering = AgglomerativeClustering(
            n_clusters=10,
            connectivity=sparse.lil_matrix(
                connectivity.toarray()[:10, :10]),
            linkage=linkage)
        assert_raises(ValueError, clustering.fit, X)

    # Test that using ward with another metric than euclidean raises an
    # exception
    clustering = AgglomerativeClustering(
        n_clusters=10,
        connectivity=connectivity.toarray(),
        affinity="manhattan",
        linkage="ward")
    assert_raises(ValueError, clustering.fit, X)

    # Test using another metric than euclidean works with linkage complete
    for affinity in PAIRED_DISTANCES.keys():
        # Compare our (structured) implementation to scipy
        clustering = AgglomerativeClustering(
            n_clusters=10,
            connectivity=np.ones((n_samples, n_samples)),
            affinity=affinity,
            linkage="complete")
        clustering.fit(X)
        clustering2 = AgglomerativeClustering(
            n_clusters=10,
            connectivity=None,
            affinity=affinity,
            linkage="complete")
        clustering2.fit(X)
        assert_almost_equal(normalized_mutual_info_score(clustering2.labels_,
                                                         clustering.labels_),
                            1)

    # Test that using a distance matrix (affinity = 'precomputed') has same
    # results (with connectivity constraints)
    clustering = AgglomerativeClustering(n_clusters=10,
                                         connectivity=connectivity,
                                         linkage="complete")
    clustering.fit(X)
    X_dist = pairwise_distances(X)
    clustering2 = AgglomerativeClustering(n_clusters=10,
                                          connectivity=connectivity,
                                          affinity='precomputed',
                                          linkage="complete")
    clustering2.fit(X_dist)
    assert_array_equal(clustering.labels_, clustering2.labels_)


def test_ward_agglomeration():
    # Check that we obtain the correct solution in a simplistic case
    rng = np.random.RandomState(0)
    mask = np.ones([10, 10], dtype=np.bool)
    X = rng.randn(50, 100)
    connectivity = grid_to_graph(*mask.shape)
    agglo = FeatureAgglomeration(n_clusters=5, connectivity=connectivity)
    agglo.fit(X)
    assert np.size(np.unique(agglo.labels_)) == 5

    X_red = agglo.transform(X)
    assert X_red.shape[1] == 5
    X_full = agglo.inverse_transform(X_red)
    assert np.unique(X_full[0]).size == 5
    assert_array_almost_equal(agglo.transform(X_full), X_red)

    # Check that fitting with no samples raises a ValueError
    assert_raises(ValueError, agglo.fit, X[:0])


@pytest.mark.filterwarnings("ignore:the behavior of nmi will "
                            "change in version 0.22")
def test_single_linkage_clustering():
    # Check that we get the correct result in two emblematic cases
    moons, moon_labels = make_moons(noise=0.05, random_state=42)
    clustering = AgglomerativeClustering(n_clusters=2, linkage='single')
    clustering.fit(moons)
    assert_almost_equal(normalized_mutual_info_score(clustering.labels_,
                                                     moon_labels), 1)

    circles, circle_labels = make_circles(factor=0.5, noise=0.025,
                                          random_state=42)
    clustering = AgglomerativeClustering(n_clusters=2, linkage='single')
    clustering.fit(circles)
    assert_almost_equal(normalized_mutual_info_score(clustering.labels_,
                                                     circle_labels), 1)


def assess_same_labelling(cut1, cut2):
    """Util for comparison with scipy"""
    co_clust = []
    for cut in [cut1, cut2]:
        n = len(cut)
        k = cut.max() + 1
        ecut = np.zeros((n, k))
        ecut[np.arange(n), cut] = 1
        co_clust.append(np.dot(ecut, ecut.T))
    assert (co_clust[0] == co_clust[1]).all()


def test_scikit_vs_scipy():
    # Test scikit linkage with full connectivity (i.e. unstructured) vs scipy
    n, p, k = 10, 5, 3
    rng = np.random.RandomState(0)

    # Not using a lil_matrix here, just to check that non sparse
    # matrices are well handled
    connectivity = np.ones((n, n))
    for linkage in _TREE_BUILDERS.keys():
        for i in range(5):
            X = .1 * rng.normal(size=(n, p))
            X -= 4. * np.arange(n)[:, np.newaxis]
            X -= X.mean(axis=1)[:, np.newaxis]

            out = hierarchy.linkage(X, method=linkage)

            children_ = out[:, :2].astype(np.int, copy=False)
            children, _, n_leaves, _ = _TREE_BUILDERS[linkage](X, connectivity)

            # Sort the order of child nodes per row for consistency
            children.sort(axis=1)
            assert_array_equal(children, children_, 'linkage tree differs'
                                                    ' from scipy impl for'
                                                    ' linkage: ' + linkage)

            cut = _hc_cut(k, children, n_leaves)
            cut_ = _hc_cut(k, children_, n_leaves)
            assess_same_labelling(cut, cut_)

    # Test error management in _hc_cut
    assert_raises(ValueError, _hc_cut, n_leaves + 1, children, n_leaves)


@pytest.mark.filterwarnings("ignore:the behavior of nmi will "
                            "change in version 0.22")
def test_identical_points():
    # Ensure identical points are handled correctly when using mst with
    # a sparse connectivity matrix
    X = np.array([[0, 0, 0], [0, 0, 0],
                  [1, 1, 1], [1, 1, 1],
                  [2, 2, 2], [2, 2, 2]])
    true_labels = np.array([0, 0, 1, 1, 2, 2])
    connectivity = kneighbors_graph(X, n_neighbors=3, include_self=False)
    connectivity = 0.5 * (connectivity + connectivity.T)
    connectivity, n_components = _fix_connectivity(X,
                                                   connectivity,
                                                   'euclidean')

    for linkage in ('single', 'average', 'average', 'ward'):
        clustering = AgglomerativeClustering(n_clusters=3,
                                             linkage=linkage,
                                             connectivity=connectivity)
        clustering.fit(X)

        assert_almost_equal(normalized_mutual_info_score(clustering.labels_,
                                                         true_labels), 1)


def test_connectivity_propagation():
    # Check that connectivity in the ward tree is propagated correctly during
    # merging.
    X = np.array([(.014, .120), (.014, .099), (.014, .097),
                  (.017, .153), (.017, .153), (.018, .153),
                  (.018, .153), (.018, .153), (.018, .153),
                  (.018, .153), (.018, .153), (.018, .153),
                  (.018, .152), (.018, .149), (.018, .144)])
    connectivity = kneighbors_graph(X, 10, include_self=False)
    ward = AgglomerativeClustering(
        n_clusters=4, connectivity=connectivity, linkage='ward')
    # If changes are not propagated correctly, fit crashes with an
    # IndexError
    ward.fit(X)


def test_ward_tree_children_order():
    # Check that children are ordered in the same way for both structured and
    # unstructured versions of ward_tree.

    # test on five random datasets
    n, p = 10, 5
    rng = np.random.RandomState(0)

    connectivity = np.ones((n, n))
    for i in range(5):
        X = .1 * rng.normal(size=(n, p))
        X -= 4. * np.arange(n)[:, np.newaxis]
        X -= X.mean(axis=1)[:, np.newaxis]

        out_unstructured = ward_tree(X)
        out_structured = ward_tree(X, connectivity=connectivity)

        assert_array_equal(out_unstructured[0], out_structured[0])


def test_ward_linkage_tree_return_distance():
    # Test return_distance option on linkage and ward trees

    # test that return_distance when set true, gives same
    # output on both structured and unstructured clustering.
    n, p = 10, 5
    rng = np.random.RandomState(0)

    connectivity = np.ones((n, n))
    for i in range(5):
        X = .1 * rng.normal(size=(n, p))
        X -= 4. * np.arange(n)[:, np.newaxis]
        X -= X.mean(axis=1)[:, np.newaxis]

        out_unstructured = ward_tree(X, return_distance=True)
        out_structured = ward_tree(X, connectivity=connectivity,
                                   return_distance=True)

        # get children
        children_unstructured = out_unstructured[0]
        children_structured = out_structured[0]

        # check if we got the same clusters
        assert_array_equal(children_unstructured, children_structured)

        # check if the distances are the same
        dist_unstructured = out_unstructured[-1]
        dist_structured = out_structured[-1]

        assert_array_almost_equal(dist_unstructured, dist_structured)

        for linkage in ['average', 'complete', 'single']:
            structured_items = linkage_tree(
                X, connectivity=connectivity, linkage=linkage,
                return_distance=True)[-1]
            unstructured_items = linkage_tree(
                X, linkage=linkage, return_distance=True)[-1]
            structured_dist = structured_items[-1]
            unstructured_dist = unstructured_items[-1]
            structured_children = structured_items[0]
            unstructured_children = unstructured_items[0]
            assert_array_almost_equal(structured_dist, unstructured_dist)
            assert_array_almost_equal(
                structured_children, unstructured_children)

    # test on the following dataset where we know the truth
    # taken from scipy/cluster/tests/hierarchy_test_data.py
    X = np.array([[1.43054825, -7.5693489],
                  [6.95887839, 6.82293382],
                  [2.87137846, -9.68248579],
                  [7.87974764, -6.05485803],
                  [8.24018364, -6.09495602],
                  [7.39020262, 8.54004355]])
    # truth
    linkage_X_ward = np.array([[3., 4., 0.36265956, 2.],
                               [1., 5., 1.77045373, 2.],
                               [0., 2., 2.55760419, 2.],
                               [6., 8., 9.10208346, 4.],
                               [7., 9., 24.7784379, 6.]])

    linkage_X_complete = np.array(
        [[3., 4., 0.36265956, 2.],
         [1., 5., 1.77045373, 2.],
         [0., 2., 2.55760419, 2.],
         [6., 8., 6.96742194, 4.],
         [7., 9., 18.77445997, 6.]])

    linkage_X_average = np.array(
        [[3., 4., 0.36265956, 2.],
         [1., 5., 1.77045373, 2.],
         [0., 2., 2.55760419, 2.],
         [6., 8., 6.55832839, 4.],
         [7., 9., 15.44089605, 6.]])

    n_samples, n_features = np.shape(X)
    connectivity_X = np.ones((n_samples, n_samples))

    out_X_unstructured = ward_tree(X, return_distance=True)
    out_X_structured = ward_tree(X, connectivity=connectivity_X,
                                 return_distance=True)

    # check that the labels are the same
    assert_array_equal(linkage_X_ward[:, :2], out_X_unstructured[0])
    assert_array_equal(linkage_X_ward[:, :2], out_X_structured[0])

    # check that the distances are correct
    assert_array_almost_equal(linkage_X_ward[:, 2], out_X_unstructured[4])
    assert_array_almost_equal(linkage_X_ward[:, 2], out_X_structured[4])

    linkage_options = ['complete', 'average', 'single']
    X_linkage_truth = [linkage_X_complete, linkage_X_average]
    for (linkage, X_truth) in zip(linkage_options, X_linkage_truth):
        out_X_unstructured = linkage_tree(
            X, return_distance=True, linkage=linkage)
        out_X_structured = linkage_tree(
            X, connectivity=connectivity_X, linkage=linkage,
            return_distance=True)

        # check that the labels are the same
        assert_array_equal(X_truth[:, :2], out_X_unstructured[0])
        assert_array_equal(X_truth[:, :2], out_X_structured[0])

        # check that the distances are correct
        assert_array_almost_equal(X_truth[:, 2], out_X_unstructured[4])
        assert_array_almost_equal(X_truth[:, 2], out_X_structured[4])


def test_connectivity_fixing_non_lil():
    # Check non regression of a bug if a non item assignable connectivity is
    # provided with more than one component.
    # create dummy data
    x = np.array([[0, 0], [1, 1]])
    # create a mask with several components to force connectivity fixing
    m = np.array([[True, False], [False, True]])
    c = grid_to_graph(n_x=2, n_y=2, mask=m)
    w = AgglomerativeClustering(connectivity=c, linkage='ward')
    assert_warns(UserWarning, w.fit, x)


def test_int_float_dict():
    rng = np.random.RandomState(0)
    keys = np.unique(rng.randint(100, size=10).astype(np.intp, copy=False))
    values = rng.rand(len(keys))

    d = IntFloatDict(keys, values)
    for key, value in zip(keys, values):
        assert d[key] == value

    other_keys = np.arange(50, dtype=np.intp)[::2]
    other_values = np.full(50, 0.5)[::2]
    other = IntFloatDict(other_keys, other_values)
    # Complete smoke test
    max_merge(d, other, mask=np.ones(100, dtype=np.intp), n_a=1, n_b=1)
    average_merge(d, other, mask=np.ones(100, dtype=np.intp), n_a=1, n_b=1)


def test_connectivity_callable():
    rng = np.random.RandomState(0)
    X = rng.rand(20, 5)
    connectivity = kneighbors_graph(X, 3, include_self=False)
    aglc1 = AgglomerativeClustering(connectivity=connectivity)
    aglc2 = AgglomerativeClustering(
        connectivity=partial(kneighbors_graph, n_neighbors=3,
                             include_self=False))
    aglc1.fit(X)
    aglc2.fit(X)
    assert_array_equal(aglc1.labels_, aglc2.labels_)


def test_connectivity_ignores_diagonal():
    rng = np.random.RandomState(0)
    X = rng.rand(20, 5)
    connectivity = kneighbors_graph(X, 3, include_self=False)
    connectivity_include_self = kneighbors_graph(X, 3, include_self=True)
    aglc1 = AgglomerativeClustering(connectivity=connectivity)
    aglc2 = AgglomerativeClustering(connectivity=connectivity_include_self)
    aglc1.fit(X)
    aglc2.fit(X)
    assert_array_equal(aglc1.labels_, aglc2.labels_)


def test_compute_full_tree():
    # Test that the full tree is computed if n_clusters is small
    rng = np.random.RandomState(0)
    X = rng.randn(10, 2)
    connectivity = kneighbors_graph(X, 5, include_self=False)

    # When n_clusters is less, the full tree should be built
    # that is the number of merges should be n_samples - 1
    agc = AgglomerativeClustering(n_clusters=2, connectivity=connectivity)
    agc.fit(X)
    n_samples = X.shape[0]
    n_nodes = agc.children_.shape[0]
    assert_equal(n_nodes, n_samples - 1)

    # When n_clusters is large, greater than max of 100 and 0.02 * n_samples.
    # we should stop when there are n_clusters.
    n_clusters = 101
    X = rng.randn(200, 2)
    connectivity = kneighbors_graph(X, 10, include_self=False)
    agc = AgglomerativeClustering(n_clusters=n_clusters,
                                  connectivity=connectivity)
    agc.fit(X)
    n_samples = X.shape[0]
    n_nodes = agc.children_.shape[0]
    assert_equal(n_nodes, n_samples - n_clusters)


def test_n_components():
    # Test n_components returned by linkage, average and ward tree
    rng = np.random.RandomState(0)
    X = rng.rand(5, 5)

    # Connectivity matrix having five components.
    connectivity = np.eye(5)

    for linkage_func in _TREE_BUILDERS.values():
        assert_equal(ignore_warnings(linkage_func)(X, connectivity)[1], 5)


def test_agg_n_clusters():
    # Test that an error is raised when n_clusters <= 0

    rng = np.random.RandomState(0)
    X = rng.rand(20, 10)
    n_clusters = [-1, 0]
    for n_clus in n_clusters:
        agc = AgglomerativeClustering(n_clusters=n_clus)
        msg = ("n_clusters should be an integer greater than 0."
               " %s was provided." % str(agc.n_clusters))
        assert_raise_message(ValueError, msg, agc.fit, X)


def test_agg_n_cluster_or_distance_threshold():
    # Test that an error is raised when n_clusters
    # and distance_threshold are None

    n_clus = None
    rng = np.random.RandomState(0)
    X = rng.rand(20, 10)
    # distance_threshold is None by default
    agc = AgglomerativeClustering(n_clusters=n_clus)
    msg = ("Either n_clusters (>0) or distance_threshold "
           "needs to be set, got n_clusters={} and "
           "distance_threshold=None instead.".format(agc.n_clusters))
    assert_raise_message(ValueError, msg, agc.fit, X)


def test_agg_n_cluster_and_distance_threshold():
    # Test that when distance_threshold is set that n_clusters is ignored

    n_clus, dist_thresh = None, 10
    rng = np.random.RandomState(0)
    X = rng.rand(20, 10)
    agc = AgglomerativeClustering(n_clusters=n_clus,
                                  distance_threshold=dist_thresh)
    agc.fit(X)
    # Expecting no errors here
    assert_true(agc.n_clusters == n_clus)
    assert_true(agc.n_clusters_ != n_clus)
    assert_true(agc.n_clusters_ > 0)


def test_affinity_passed_to_fix_connectivity():
    # Test that the affinity parameter is actually passed to the pairwise
    # function

    size = 2
    rng = np.random.RandomState(0)
    X = rng.randn(size, size)
    mask = np.array([True, False, False, True])

    connectivity = grid_to_graph(n_x=size, n_y=size,
                                 mask=mask, return_as=np.ndarray)

    class FakeAffinity:
        def __init__(self):
            self.counter = 0

        def increment(self, *args, **kwargs):
            self.counter += 1
            return self.counter

    fa = FakeAffinity()

    linkage_tree(X, connectivity=connectivity, affinity=fa.increment)

    assert_equal(fa.counter, 3)


<<<<<<< HEAD
def test_agglomerative_clustering_with_distance_threshold():
    # Check that we obtain the correct number of clusters with
    # agglomerative clustering with distance_threshold.

    rng = np.random.RandomState(0)
    mask = np.ones([10, 10], dtype=np.bool)
    n_samples = 100
    X = rng.randn(n_samples, 50)
    connectivity = grid_to_graph(*mask.shape)
    # test when distance threshold is set to 10
    distance_threshold = 10
    for linkage in ("ward", "complete", "average"):
        for conn in [None, connectivity]:
            clustering = AgglomerativeClustering(
                distance_threshold=distance_threshold,
                connectivity=conn, linkage=linkage)
            clustering.fit(X)
            clusters_produced = clustering.labels_
            num_clusters_produced = len(np.unique(clustering.labels_))
            # test if the clusters produced match the point in the linkage tree
            # where the distance exceeds the threshold
            tree_builder = _TREE_BUILDERS[linkage]
            children, n_components, n_leaves, parent, distances = \
                tree_builder(X, connectivity=conn, n_clusters=None,
                             return_distance=True)
            num_clusters_at_threshold = np.count_nonzero(
                distances >= distance_threshold) + 1
            # test number of clusters produced
            assert_true(num_clusters_at_threshold == num_clusters_produced)
            # test clusters produced
            clusters_at_threshold = _hc_cut(n_clusters=num_clusters_produced,
                                            children=children,
                                            n_leaves=n_leaves)
            assert_true(np.array_equiv(clusters_produced,
                                       clusters_at_threshold))


def test_agglomerative_clustering_with_distance_threshold_edge_case():
    # test boundary case of distance_threshold matching the distance
    X = [[0], [1]]
    for linkage in ("ward", "complete", "average"):
        for threshold, y_true in [(0.5, [1, 0]), (1.0, [1, 0]), (1.5, [0, 0])]:
            clusterer = AgglomerativeClustering(distance_threshold=threshold,
                                                linkage=linkage)
            y_pred = clusterer.fit_predict(X)
            assert_equal(1, adjusted_rand_score(y_true, y_pred))
=======
def test_n_components_deprecation():
    # Test that a Deprecation warning is thrown when n_components_
    # attribute is accessed

    X = np.array([[1, 2], [1, 4], [1, 0], [4, 2]])
    agc = AgglomerativeClustering().fit(X)

    match = ("``n_components_`` attribute was deprecated "
             "in favor of ``n_connected_components_``")
    with pytest.warns(DeprecationWarning, match=match):
        n = agc.n_components_
    assert n == agc.n_connected_components_
>>>>>>> 0e3c1879
<|MERGE_RESOLUTION|>--- conflicted
+++ resolved
@@ -14,11 +14,8 @@
 from scipy import sparse
 from scipy.cluster import hierarchy
 
-<<<<<<< HEAD
 from sklearn.metrics.cluster.supervised import adjusted_rand_score
 from sklearn.utils.testing import assert_true
-=======
->>>>>>> 0e3c1879
 from sklearn.utils.testing import assert_raises
 from sklearn.utils.testing import assert_equal
 from sklearn.utils.testing import assert_almost_equal
@@ -636,7 +633,6 @@
     assert_equal(fa.counter, 3)
 
 
-<<<<<<< HEAD
 def test_agglomerative_clustering_with_distance_threshold():
     # Check that we obtain the correct number of clusters with
     # agglomerative clustering with distance_threshold.
@@ -683,7 +679,8 @@
                                                 linkage=linkage)
             y_pred = clusterer.fit_predict(X)
             assert_equal(1, adjusted_rand_score(y_true, y_pred))
-=======
+
+
 def test_n_components_deprecation():
     # Test that a Deprecation warning is thrown when n_components_
     # attribute is accessed
@@ -695,5 +692,4 @@
              "in favor of ``n_connected_components_``")
     with pytest.warns(DeprecationWarning, match=match):
         n = agc.n_components_
-    assert n == agc.n_connected_components_
->>>>>>> 0e3c1879
+    assert n == agc.n_connected_components_